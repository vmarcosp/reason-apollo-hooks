module type Config = {
  let query: string;
  type t;
  let parse: Js.Json.t => t;
};

type error = {. "message": string};

type variant('a) =
  | Data('a)
  | Error(error)
  | Loading
  | NoData;

<<<<<<< HEAD
type result('a, 'b, 'c) = {
=======
type result('a) = {
>>>>>>> e4f3258b
  data: option('a),
  loading: bool,
  error: option(error),
  refetch: 'b => Js.Promise.t('c),
};

module Make = (Config: Config) => {
  [@bs.module] external gql: ReasonApolloTypes.gql = "graphql-tag";

  [@bs.deriving abstract]
  type options = {
    [@bs.optional]
    variables: Js.Json.t,
    [@bs.optional]
    client: ApolloClient.generatedApolloClient,
  };

  [@bs.module "@apollo/react-hooks"]
  external useQuery:
    (ReasonApolloTypes.queryString, options) =>
    {
      .
      "data": Js.Nullable.t(Js.Json.t),
      "loading": bool,
      "error": Js.Nullable.t(error),
      "refetch": 'a => Js.Promise.t('b),
    } =
    "useQuery";

  let use = (~variables=?, ~client=?, ()) => {
    let jsResult =
      useQuery(gql(. Config.query), options(~variables?, ~client?, ()));

    let result = {
      data:
        jsResult##data
        ->Js.Nullable.toOption
        ->Belt.Option.flatMap(data =>
            switch (Config.parse(data)) {
            | parsedData => Some(parsedData)
            | exception _ => None
            }
          ),
      loading: jsResult##loading,
      error: jsResult##error->Js.Nullable.toOption,
      refetch: jsResult##refetch,
    };

    (
      switch (result) {
      | {loading: true} => Loading
      | {error: Some(error)} => Error(error)
      | {data: Some(data)} => Data(data)
      | _ => NoData
      },
      result,
    );
  };
};<|MERGE_RESOLUTION|>--- conflicted
+++ resolved
@@ -12,11 +12,7 @@
   | Loading
   | NoData;
 
-<<<<<<< HEAD
 type result('a, 'b, 'c) = {
-=======
-type result('a) = {
->>>>>>> e4f3258b
   data: option('a),
   loading: bool,
   error: option(error),
