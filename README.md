# reason-apollo-hooks

Reason bindings for https://github.com/trojanowski/react-apollo-hooks

## Installation

```
yarn add reason-apollo-hooks reason-apollo
```

Follow the installation instructions of [https://github.com/mhallin/graphql_ppx](graphql_ppx).

Then update your bsconfig.json

```diff
"bs-dependencies": [
  ...
+ "reason-apollo-hooks",
+ "reason-apollo"
]
```

# Available hooks

## useQuery

```reason
module UserQueryConfig = [%graphql {|
  query UserQuery {
    currentUser {
      name
    }
  }
|}];

module UserQuery = ReasonApolloHooks.Query.Make(UserQueryConfig);

[@react.component]
let make = () => {
  /* Both variant and records available */
<<<<<<< HEAD
  let ( result, { data, loading, error } ) = UserQuery.use();
=======
  let (simple, _full) = UserQuery.use(());
>>>>>>> 770d1811

  <div>
  {
    switch(simple) {
      | Loading => <p>{React.string("Loading...")}</p>
      | Data(data) =>
        <p>{React.string(data##currentUser##name)}</p>
      | NoData
      | Error(_) => <p>{React.string("Get off my lawn!")}</p>
    }
  }
  </div>
}
```
Using the `full` record for more advanced cases

```reason
[@react.component]
let make = () => {
  /* Both variant and records available */
  let (_simple, full) = UserQuery.use(());

  <div>
  {
    switch(full) {
      | { loading: true }=> <p>{React.string("Loading...")}</p>
      | { data: Some(data) } =>
        <p>{React.string(data##currentUser##name)}</p>
      | any other possibilities =>
      | { error: Some(_) } => <p>{React.string("Get off my lawn!")}</p>
    }
  }
  </div>
}
```


## useMutation

```reason
module ScreamMutationConfig = [%graphql {|
  mutation ScreamMutation($screamLevel: Int!) {
    scream(level: $screamLevel) {
      error
    }
  }
|}];

module ScreamMutation = ReasonApolloHooks.Mutation.Make(ScreamMutationConfig);

[@react.component]
let make = () => {
  /* Both variant and records available */
  let screamMutation = ScreamMutation.use();
  let scream = (_) => {
    screamMutation(
      ScreamMutation.options(
        ~variables=ScreamMutationConfig.make(~screamLevel=10, ())##variables,
        ()
      ),
      ()
    )
      |> Js.Promise.then_(result => {
          switch(result) {
            | Data(data) => ...
            | Error(error) => ...
            | NoData => ...
          }
          Js.Promise.resolve()
        })
      |> ignore
  } 

  <div>
    <button onClick={scream}>
      {React.string("You kids get off my lawn!")}
    </button>
  </div>
}
```

## Getting it running

```sh
npm install
npm start
```<|MERGE_RESOLUTION|>--- conflicted
+++ resolved
@@ -38,11 +38,7 @@
 [@react.component]
 let make = () => {
   /* Both variant and records available */
-<<<<<<< HEAD
-  let ( result, { data, loading, error } ) = UserQuery.use();
-=======
   let (simple, _full) = UserQuery.use(());
->>>>>>> 770d1811
 
   <div>
   {
